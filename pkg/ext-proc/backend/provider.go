package backend

import (
	"context"
	"sync"
	"time"

<<<<<<< HEAD
=======
	"go.uber.org/multierr"
	logutil "inference.networking.x-k8s.io/gateway-api-inference-extension/pkg/ext-proc/util/logging"
>>>>>>> 3ff0af85
	klog "k8s.io/klog/v2"
)

const (
	// TODO: make it configurable. One idea is to provide a configuration singleton
	// and put fields like refreshMetricsInterval in it. So far, we have to pass these
	// fields across several layers.
	metricsValidityPeriod = 5 * time.Second
)

func NewProvider(pmc PodMetricsClient, datastore *K8sDatastore) *Provider {
	p := &Provider{
		podMetrics:          sync.Map{},
		podMetricsRefresher: sync.Map{},
		pmc:                 pmc,
		datastore:           datastore,
	}
	return p
}

// Provider provides backend pods and information such as metrics.
type Provider struct {
	// key: Pod, value: *PodMetrics
	podMetrics sync.Map
	// key: Pod, value: *PodMetricsRefresher
	podMetricsRefresher sync.Map
	pmc                 PodMetricsClient
	datastore           *K8sDatastore
}

type PodMetricsClient interface {
	// FetchMetrics fetches metrics for the given pod.
	// The returned PodMetrics and the existing one should not be the same object.
	// Otherwise, there will be race.
	FetchMetrics(ctx context.Context, pod Pod, existing *PodMetrics) (*PodMetrics, error)
}

func isPodMetricsStale(pm *PodMetrics) bool {
	return time.Since(pm.UpdatedTime) > metricsValidityPeriod
}

func (p *Provider) AllPodMetrics() []*PodMetrics {
	return p.allPodMetrics(false)
}

func (p *Provider) AllPodMetricsIncludingStale() []*PodMetrics {
	return p.allPodMetrics(true)
}

func (p *Provider) allPodMetrics(staleIncluded bool) []*PodMetrics {
	res := []*PodMetrics{}
	fn := func(k, v any) bool {
		m := v.(*PodMetrics)

		if !staleIncluded && isPodMetricsStale(m) {
			// exclude stale metrics for scheduler
			klog.V(4).Infof("Pod metrics for %s is stale, skipping", m.Pod)
			return true
		}

		res = append(res, m)
		return true
	}
	p.podMetrics.Range(fn)
	return res
}

func (p *Provider) UpdatePodMetrics(pod Pod, pm *PodMetrics) {
	pm.UpdatedTime = time.Now()
	p.podMetrics.Store(pod, pm)
	klog.V(4).Infof("Updated metrics for pod %s: %v", pod, pm.Metrics)
}

func (p *Provider) GetPodMetrics(pod Pod) (*PodMetrics, bool) {
	val, ok := p.podMetrics.Load(pod)
	if ok {
		// For now, the only caller of GetPodMetrics is the refresher, so we
		// don't need to exclude the stale metrics.
		return val.(*PodMetrics), true
	}
	return nil, false
}

func (p *Provider) Init(refreshPodsInterval, refreshMetricsInterval time.Duration) error {
	p.refreshPodsOnce(refreshMetricsInterval)

	// periodically refresh pods
	go func() {
		for {
			time.Sleep(refreshPodsInterval)
<<<<<<< HEAD
			p.refreshPodsOnce(refreshMetricsInterval)
=======
			p.refreshPodsOnce()
		}
	}()

	// periodically refresh metrics
	go func() {
		for {
			time.Sleep(refreshMetricsInterval)
			if err := p.refreshMetricsOnce(); err != nil {
				klog.V(logutil.TRACE).Infof("Failed to refresh metrics: %v", err)
			}
>>>>>>> 3ff0af85
		}
	}()

	// Periodically print out the pods and metrics for DEBUGGING.
	if klog.V(logutil.DEBUG).Enabled() {
		go func() {
			for {
				time.Sleep(5 * time.Second)
				podMetrics := p.AllPodMetricsIncludingStale()
				stalePodMetrics := make([]*PodMetrics, 0)
				freshPodMetrics := make([]*PodMetrics, 0)
				for _, pm := range podMetrics {
					if isPodMetricsStale(pm) {
						stalePodMetrics = append(stalePodMetrics, pm)
					} else {
						freshPodMetrics = append(freshPodMetrics, pm)
					}
				}
				klog.Infof("===DEBUG: Current Pods and metrics: %+v", freshPodMetrics)
				klog.Infof("===DEBUG: Stale Pods and metrics: %+v", stalePodMetrics)
			}
		}()
	}

	return nil
}

// refreshPodsOnce lists pods and updates keys in the podMetrics map.
// Note this function doesn't update the PodMetrics value, it's done separately.
func (p *Provider) refreshPodsOnce(refreshMetricsInterval time.Duration) {
	// merge new pods with cached ones.
	// add new pod to the map
	addNewPods := func(k, v any) bool {
		pod := k.(Pod)
		if _, ok := p.podMetrics.Load(pod); !ok {
			new := &PodMetrics{
				Pod: pod,
				Metrics: Metrics{
					ActiveModels: make(map[string]int),
				},
				// Metrics are considered stale until they are first refreshed.
			}
			p.podMetrics.Store(pod, new)

			refresher := NewPodMetricsRefresher(p, pod, refreshMetricsInterval)
			refresher.start()
			p.podMetricsRefresher.Store(pod, refresher)
		}
		return true
	}
	// remove pods that don't exist any more.
	mergeFn := func(k, v any) bool {
		pod := k.(Pod)
		if _, ok := p.datastore.pods.Load(pod); !ok {
			p.podMetrics.Delete(pod)
			if v, ok := p.podMetrics.LoadAndDelete(pod); ok {
				refresher := v.(*PodMetricsRefresher)
				refresher.stop()
			}
		}
		return true
	}
	p.podMetrics.Range(mergeFn)
	p.datastore.pods.Range(addNewPods)
<<<<<<< HEAD
=======
}

func (p *Provider) refreshMetricsOnce() error {
	ctx, cancel := context.WithTimeout(context.Background(), fetchMetricsTimeout)
	defer cancel()
	start := time.Now()
	defer func() {
		d := time.Since(start)
		// TODO: add a metric instead of logging
		klog.V(logutil.TRACE).Infof("Refreshed metrics in %v", d)
	}()
	var wg sync.WaitGroup
	errCh := make(chan error)
	processOnePod := func(key, value any) bool {
		klog.V(logutil.TRACE).Infof("Processing pod %v and metric %v", key, value)
		pod := key.(Pod)
		existing := value.(*PodMetrics)
		wg.Add(1)
		go func() {
			defer wg.Done()
			updated, err := p.pmc.FetchMetrics(ctx, pod, existing)
			if err != nil {
				errCh <- fmt.Errorf("failed to parse metrics from %s: %v", pod, err)
				return
			}
			p.UpdatePodMetrics(pod, updated)
			klog.V(logutil.TRACE).Infof("Updated metrics for pod %s: %v", pod, updated.Metrics)
		}()
		return true
	}
	p.podMetrics.Range(processOnePod)

	// Wait for metric collection for all pods to complete and close the error channel in a
	// goroutine so this is unblocking, allowing the code to proceed to the error collection code
	// below.
	// Note we couldn't use a buffered error channel with a size because the size of the podMetrics
	// sync.Map is unknown beforehand.
	go func() {
		wg.Wait()
		close(errCh)
	}()

	var errs error
	for err := range errCh {
		errs = multierr.Append(errs, err)
	}
	return errs
>>>>>>> 3ff0af85
}<|MERGE_RESOLUTION|>--- conflicted
+++ resolved
@@ -5,11 +5,8 @@
 	"sync"
 	"time"
 
-<<<<<<< HEAD
-=======
 	"go.uber.org/multierr"
 	logutil "inference.networking.x-k8s.io/gateway-api-inference-extension/pkg/ext-proc/util/logging"
->>>>>>> 3ff0af85
 	klog "k8s.io/klog/v2"
 )
 
@@ -100,21 +97,7 @@
 	go func() {
 		for {
 			time.Sleep(refreshPodsInterval)
-<<<<<<< HEAD
 			p.refreshPodsOnce(refreshMetricsInterval)
-=======
-			p.refreshPodsOnce()
-		}
-	}()
-
-	// periodically refresh metrics
-	go func() {
-		for {
-			time.Sleep(refreshMetricsInterval)
-			if err := p.refreshMetricsOnce(); err != nil {
-				klog.V(logutil.TRACE).Infof("Failed to refresh metrics: %v", err)
-			}
->>>>>>> 3ff0af85
 		}
 	}()
 
@@ -179,54 +162,4 @@
 	}
 	p.podMetrics.Range(mergeFn)
 	p.datastore.pods.Range(addNewPods)
-<<<<<<< HEAD
-=======
-}
-
-func (p *Provider) refreshMetricsOnce() error {
-	ctx, cancel := context.WithTimeout(context.Background(), fetchMetricsTimeout)
-	defer cancel()
-	start := time.Now()
-	defer func() {
-		d := time.Since(start)
-		// TODO: add a metric instead of logging
-		klog.V(logutil.TRACE).Infof("Refreshed metrics in %v", d)
-	}()
-	var wg sync.WaitGroup
-	errCh := make(chan error)
-	processOnePod := func(key, value any) bool {
-		klog.V(logutil.TRACE).Infof("Processing pod %v and metric %v", key, value)
-		pod := key.(Pod)
-		existing := value.(*PodMetrics)
-		wg.Add(1)
-		go func() {
-			defer wg.Done()
-			updated, err := p.pmc.FetchMetrics(ctx, pod, existing)
-			if err != nil {
-				errCh <- fmt.Errorf("failed to parse metrics from %s: %v", pod, err)
-				return
-			}
-			p.UpdatePodMetrics(pod, updated)
-			klog.V(logutil.TRACE).Infof("Updated metrics for pod %s: %v", pod, updated.Metrics)
-		}()
-		return true
-	}
-	p.podMetrics.Range(processOnePod)
-
-	// Wait for metric collection for all pods to complete and close the error channel in a
-	// goroutine so this is unblocking, allowing the code to proceed to the error collection code
-	// below.
-	// Note we couldn't use a buffered error channel with a size because the size of the podMetrics
-	// sync.Map is unknown beforehand.
-	go func() {
-		wg.Wait()
-		close(errCh)
-	}()
-
-	var errs error
-	for err := range errCh {
-		errs = multierr.Append(errs, err)
-	}
-	return errs
->>>>>>> 3ff0af85
 }